import { useState, useEffect } from "react";
import { Card, CardContent, CardHeader, CardTitle } from "./ui/card";
import { Table, TableBody, TableCell, TableHead, TableHeader, TableRow } from "./ui/table";
import { Input } from "./ui/input";
import { Combobox } from "./ui/combobox";
import { Button } from "./ui/button";
import { Badge } from "./ui/badge";
import { Plus, X, Edit, Check } from "lucide-react";
import { type VoteEntry, politicalOrganizations } from "../data/mockData";
import { toast } from "sonner";

interface VoteLimits {
  preferential1: number;
  preferential2: number;
}

interface PreferentialConfig {
  hasPreferential1: boolean;
  hasPreferential2: boolean;
}

interface VoteEntryFormProps {
  category: string;
  categoryLabel?: string;
  existingEntries?: VoteEntry[];
  voteLimits: VoteLimits;
  preferentialConfig: PreferentialConfig;
  onEntriesChange: (entries: VoteEntry[]) => void;
  mesaNumber: number;
  totalElectores: number;
  totalCedulasRecibidas: number;
  onMesaDataChange: (mesa: number, electores: number, cedulas: number) => void;
}

export function VoteEntryForm({ category, categoryLabel, existingEntries = [], voteLimits, preferentialConfig, onEntriesChange, mesaNumber, totalElectores, totalCedulasRecibidas, onMesaDataChange }: VoteEntryFormProps) {
  // Use existingEntries directly from parent (which comes from categoryData)
  const [entries, setEntries] = useState<VoteEntry[]>(existingEntries);

  // Local state for form inputs before saving
  const [localMesaNumber, setLocalMesaNumber] = useState<number>(mesaNumber);
  const [localTotalElectores, setLocalTotalElectores] = useState<number>(totalElectores);
  const [localTotalCedulasRecibidas, setLocalTotalCedulasRecibidas] = useState<number>(totalCedulasRecibidas);

  // Update local entries when existingEntries change (category switch)
  useEffect(() => {
    setEntries(existingEntries);
  }, [existingEntries]);

  // Update local state when parent values change
  useEffect(() => {
    setLocalMesaNumber(mesaNumber);
    setLocalTotalElectores(totalElectores);
    setLocalTotalCedulasRecibidas(totalCedulasRecibidas);
  }, [mesaNumber, totalElectores, totalCedulasRecibidas]);

  // Report entries changes to parent component
  const updateEntries = (newEntries: VoteEntry[]) => {
    setEntries(newEntries);
    onEntriesChange(newEntries);
  };

  // Calculate next table number based on current entries
  const getNextTableNumber = () => {
    if (entries.length === 0) return 1;
    const maxTableNumber = Math.max(...entries.map(entry => entry.tableNumber || 0));
    return maxTableNumber + 1;
  };

  const [newEntry, setNewEntry] = useState<Partial<VoteEntry>>({
    tableNumber: getNextTableNumber(),
    party: "",
    preferentialVote1: 0,
    preferentialVote2: 0,
  });

  // Update table number when entries change
  useEffect(() => {
    setNewEntry(prev => ({
      ...prev,
      tableNumber: getNextTableNumber(),
    }));
  }, [entries]);

  // Edit state management
  const [editingTableNumber, setEditingTableNumber] = useState<number | null>(null);
  const [originalEntry, setOriginalEntry] = useState<VoteEntry | null>(null);


  const handleAddEntry = () => {
    if (!newEntry.party) {
      toast.error("Por favor seleccione una organización política", {
        style: {
          background: '#dc2626',
          color: 'white',
          fontWeight: 'bold'
        }
      });
      return;
    }

    // Validate vote limits only for enabled preferential votes
    const pref1 = newEntry.preferentialVote1 || 0;
    const pref2 = newEntry.preferentialVote2 || 0;

    if (preferentialConfig.hasPreferential1 && pref1 > voteLimits.preferential1) {
      toast.error(`El Voto Preferencial 1 no puede exceder ${voteLimits.preferential1}`, {
        style: {
          background: '#dc2626',
          color: 'white',
          fontWeight: 'bold'
        }
      });
      return;
    }

    if (preferentialConfig.hasPreferential2 && pref2 > voteLimits.preferential2) {
      toast.error(`El Voto Preferencial 2 no puede exceder ${voteLimits.preferential2}`, {
        style: {
          background: '#dc2626',
          color: 'white',
          fontWeight: 'bold'
        }
      });
      return;
    }

    // Validate that preferential votes are not allowed with BLANCO or NULO
    if (isBlankOrNull(newEntry.party || "") && (pref1 > 0 || pref2 > 0)) {
      toast.error("No se pueden ingresar votos preferenciales con BLANCO o NULO", {
        style: {
          background: '#dc2626',
          color: 'white',
          fontWeight: 'bold',
          fontSize: '16px'
        },
        duration: 4000
      });
      return;
    }

    // Validate that preferential votes are different when both are enabled
    if (preferentialConfig.hasPreferential1 && preferentialConfig.hasPreferential2) {
      if (pref1 > 0 && pref2 > 0 && pref1 === pref2) {
        toast.error("Los votos preferenciales 1 y 2 deben tener valores diferentes", {
          style: {
            background: '#dc2626',
            color: 'white',
            fontWeight: 'bold',
            fontSize: '16px'
          },
          duration: 4000
        });
        return;
      }
    }

    const entry: VoteEntry = {
      tableNumber: newEntry.tableNumber!,
      party: newEntry.party!,
      preferentialVote1: isBlankOrNull(newEntry.party || "") ? 0 : pref1,
      preferentialVote2: isBlankOrNull(newEntry.party || "") ? 0 : pref2,
    };

    const updatedEntries = [...entries, entry];
    updateEntries(updatedEntries);
    
    // Calculate next table number for the new entry
    const nextTableNumber = Math.max(...updatedEntries.map(e => e.tableNumber || 0)) + 1;
    
    setNewEntry({
      tableNumber: nextTableNumber,
      party: "",
      preferentialVote1: 0,
      preferentialVote2: 0,
    });
    toast.success("Voto registrado exitosamente");
  };


  const handleEditEntry = (entry: VoteEntry) => {
    setEditingTableNumber(entry.tableNumber);
    setOriginalEntry({ ...entry });
    setNewEntry({
      tableNumber: entry.tableNumber,
      party: entry.party,
      preferentialVote1: entry.preferentialVote1,
      preferentialVote2: entry.preferentialVote2,
    });
  };

  const handleConfirmEdit = () => {
    if (!newEntry.party) {
      toast.error("Por favor seleccione una organización política", {
        style: {
          background: '#dc2626',
          color: 'white',
          fontWeight: 'bold'
        }
      });
      return;
    }

    // Validate vote limits only for enabled preferential votes
    const pref1 = newEntry.preferentialVote1 || 0;
    const pref2 = newEntry.preferentialVote2 || 0;

    if (preferentialConfig.hasPreferential1 && pref1 > voteLimits.preferential1) {
      toast.error(`El Voto Preferencial 1 no puede exceder ${voteLimits.preferential1}`, {
        style: {
          background: '#dc2626',
          color: 'white',
          fontWeight: 'bold'
        }
      });
      return;
    }

    if (preferentialConfig.hasPreferential2 && pref2 > voteLimits.preferential2) {
      toast.error(`El Voto Preferencial 2 no puede exceder ${voteLimits.preferential2}`, {
        style: {
          background: '#dc2626',
          color: 'white',
          fontWeight: 'bold'
        }
      });
      return;
    }

    // Validate that preferential votes are not allowed with BLANCO or NULO
    if (isBlankOrNull(newEntry.party || "") && (pref1 > 0 || pref2 > 0)) {
      toast.error("No se pueden ingresar votos preferenciales con BLANCO o NULO", {
        style: {
          background: '#dc2626',
          color: 'white',
          fontWeight: 'bold',
          fontSize: '16px'
        },
        duration: 4000
      });
      return;
    }

    // Validate that preferential votes are different when both are enabled
    if (preferentialConfig.hasPreferential1 && preferentialConfig.hasPreferential2) {
      if (pref1 > 0 && pref2 > 0 && pref1 === pref2) {
        toast.error("Los votos preferenciales 1 y 2 deben tener valores diferentes", {
          style: {
            background: '#dc2626',
            color: 'white',
            fontWeight: 'bold',
            fontSize: '16px'
          },
          duration: 4000
        });
        return;
      }
    }

    const updatedEntry: VoteEntry = {
      tableNumber: newEntry.tableNumber!,
      party: newEntry.party!,
      preferentialVote1: isBlankOrNull(newEntry.party || "") ? 0 : pref1,
      preferentialVote2: isBlankOrNull(newEntry.party || "") ? 0 : pref2,
    };

    const updatedEntries = entries.map(entry => 
      entry.tableNumber === editingTableNumber ? updatedEntry : entry
    );
    updateEntries(updatedEntries);
    
    // Reset edit state and form
    setEditingTableNumber(null);
    setOriginalEntry(null);
    setNewEntry({
      tableNumber: getNextTableNumber(),
      party: "",
      preferentialVote1: 0,
      preferentialVote2: 0,
    });
    
    toast.success("Voto actualizado exitosamente");
  };

  const handleCancelEdit = () => {
    setEditingTableNumber(null);
    setOriginalEntry(null);
    setNewEntry({
      tableNumber: getNextTableNumber(),
      party: "",
      preferentialVote1: 0,
      preferentialVote2: 0,
    });
  };

  // Helper function to check if party is BLANCO or NULO
  const isBlankOrNull = (party: string) => {
    return party === "BLANCO" || party === "NULO" || party.includes("BLANCO") || party.includes("NULO");
  };

  // Handle save mesa data with validations
  const handleSaveMesaData = () => {
    // Validation 1: All values must be greater than 0
    if (localMesaNumber <= 0 || localTotalElectores <= 0 || localTotalCedulasRecibidas <= 0) {
      toast.error("Todos los valores deben ser mayores a 0", {
        style: {
          background: '#dc2626',
          color: 'white',
          fontWeight: 'bold',
          fontSize: '16px'
        },
        duration: 4000
      });
      return;
    }

    // Validation 2: Cédulas Recibidas must be less than or equal to Total Electores
    if (localTotalCedulasRecibidas > localTotalElectores) {
      toast.error("Las cédulas recibidas no pueden ser mayores que el total de electores", {
        style: {
          background: '#dc2626',
          color: 'white',
          fontWeight: 'bold',
          fontSize: '16px'
        },
        duration: 4000
      });
      return;
    }

    // If validations pass, update the parent state
    onMesaDataChange(localMesaNumber, localTotalElectores, localTotalCedulasRecibidas);
    toast.success("Datos de mesa guardados exitosamente", {
      style: {
        background: '#16a34a',
        color: 'white',
        fontWeight: 'bold'
      },
      duration: 2000
    });
  };

  // Calculate vote counts for horizontal bars
  const calculateVoteData = () => {
    const voteCount: { [party: string]: number } = {};
    
    // Count votes by party
    entries.forEach(entry => {
      voteCount[entry.party] = (voteCount[entry.party] || 0) + 1;
    });
    
    return voteCount;
  };

  return (
    <div className="space-y-6">
      {/* Mesa Data Entry Section */}
      <Card>
        <CardContent className="p-4 [&:last-child]:pb-4">
          <div className="flex justify-between items-center gap-6">
            {/* Input Fields Container */}
            <div className="flex gap-4 items-center">
              {/* Mesa Number Input */}
              <div className="bg-gray-50 p-2 rounded border border-gray-300 flex flex-row">
                <label className="text-sm font-medium text-gray-700 flex items-center pr-2">N° Mesa</label>
                <Input
                  type="number"
                  min={1}
                  value={localMesaNumber || ""}
                  onChange={(e) => setLocalMesaNumber(parseInt(e.target.value) || 0)}
                  className="max-w-20 text-center font-semibold"
                  placeholder="0"
                />
              </div>
              
              {/* Total Electores Input */}
              <div className="bg-gray-50 p-2 rounded border border-gray-300 flex flex-row">
                <label className="text-sm font-medium text-gray-700 flex items-center pr-2">Total Electores</label>
                <Input
                  type="number"
                  min={1}
                  value={localTotalElectores || ""}
                  onChange={(e) => setLocalTotalElectores(parseInt(e.target.value) || 0)}
                  className="max-w-20 text-center font-semibold"
                  placeholder="0"
                />
              </div>
              
              {/* Total Cédulas Recibidas Input */}
              <div className="bg-gray-50 p-2 rounded border border-gray-300 flex flex-row">
                <label className="text-sm font-medium text-gray-700 flex items-center pr-2">Total de Votantes</label>
                <Input
                  type="number"
                  min={1}
                  value={localTotalCedulasRecibidas || ""}
                  onChange={(e) => setLocalTotalCedulasRecibidas(parseInt(e.target.value) || 0)}
                  className="max-w-20 text-center font-semibold"
                  placeholder="0"
                />
              </div>

              {/* Save Button */}
              <Button
                onClick={handleSaveMesaData}
                className="bg-gray-800 hover:bg-gray-700 text-white px-6 py-2 rounded font-medium"
              >
                Guardar
              </Button>
            </div>

            {/* Cédulas Recontadas Badge */}
            <div className="flex items-center gap-2">
              <span className="text-base font-medium text-gray-700">Cédulas Recontadas:</span>
              <Badge variant="secondary" className="text-lg font-normal">{entries.length} cédula(s)</Badge>
            </div>
          </div>
        </CardContent>
      </Card>

      {/* Side-by-side layout: Progress bars on left (5/12), Table on right (7/12) */}
      <div className="grid grid-cols-12 gap-6 w-full">
        
        {/* Horizontal Progress Bars Summary - Left Side (5/12 width) */}
        <Card className="w-full col-span-5">
          <CardHeader>
            <CardTitle className="text-lg font-semibold border-b-2 border-red-800 pb-2">
              RESUMEN ACTA - {categoryLabel?.toUpperCase() || category.toUpperCase().replace(/([A-Z])/g, ' $1').trim()}
            </CardTitle>
          </CardHeader>
          <CardContent className="space-y-4">
            {(() => {
              const voteCount = calculateVoteData();
              const maxVotes = Math.max(...Object.values(voteCount), 1);
              const totalVotes = entries.length;
              
              const votesWithData = Object.entries(voteCount).filter(([, count]) => count > 0);
              
              if (votesWithData.length === 0) {
                return (
                  <div className="text-center py-8 text-gray-500">
                    <p className="text-sm">Sin votos registrados aún</p>
                    <p className="text-xs mt-1">Los resultados aparecerán aquí cuando agregue votos</p>
                  </div>
                );
              }
              
              return votesWithData
                .sort(([,a], [,b]) => b - a)
                .map(([party, count]) => {
                  const percentage = totalVotes > 0 ? (count / totalVotes) * 100 : 0;
                  const barWidth = maxVotes > 0 ? (count / maxVotes) * 100 : 0;
                  
                  return (
                    <div key={party} className="flex items-center justify-between p-3 bg-gray-50 rounded-lg transition-all duration-200 hover:shadow-md hover:-translate-y-1">
                      <div className="flex-1">
                        <div className="flex items-center justify-between mb-1">
                          <strong className="text-sm font-semibold">{party}:</strong>
                          <span className="text-sm font-semibold text-red-800">{count} votos</span>
                        </div>
                        <div className="w-full bg-gray-300 rounded-full h-6 overflow-hidden relative">
                          <div 
                            className="h-full bg-red-800 transition-all duration-700 ease-out flex items-center justify-end pr-2 text-white text-xs font-semibold"
                            style={{ width: `${barWidth}%` }}
                          >
                            {count}
                          </div>
                        </div>
                        <div className="text-xs text-gray-600 mt-1">
                          {percentage.toFixed(1)}% del total
                        </div>
                      </div>
                    </div>
                  );
                });
            })()}
            
            <div className="bg-red-800 text-white p-4 rounded-lg text-center font-semibold mt-4">
              Total Procesado: {entries.length}/{totalCedulasRecibidas} cédulas ({totalCedulasRecibidas > 0 ? ((entries.length / totalCedulasRecibidas) * 100).toFixed(1) : '0.0'}%)
            </div>
          </CardContent>
        </Card>

<<<<<<< HEAD
        {/* Entries Table - Right Side (7/12 width) */}
        <Card className="w-full col-span-7">
          <CardHeader>
            <CardTitle className="text-lg font-semibold border-b-2 border-red-800 pb-2 flex items-center justify-between">
              CÉDULAS RECONTADAS
              <Badge variant="secondary" className="text-base font-normal">{entries.length} cédula(s)</Badge>
            </CardTitle>
          </CardHeader>
          <CardContent className="px-6 py-0">
=======
      {/* Entries Table */}
        <Card>
          <CardContent className="p-0">
>>>>>>> b845552d
            <Table>
              <TableHeader>
                <TableRow className="text-white bg-red-800">
                  <TableHead className="text-white text-center font-semibold">N° CÉDULA</TableHead>
                  <TableHead className="text-white font-semibold">INGRESAR VOTOS</TableHead>
                  {preferentialConfig.hasPreferential1 && (
                    <TableHead className="text-white w-32 text-center font-semibold">VOTO PREF. 1</TableHead>
                  )}
                  {preferentialConfig.hasPreferential2 && (
                    <TableHead className="text-white w-32 text-center font-semibold">VOTO PREF. 2</TableHead>
                  )}
                  <TableHead className="text-white w-32 text-center font-semibold">ACCIÓN</TableHead>
                </TableRow>
              </TableHeader>
              <TableBody>
                {/* Form row */}
                <TableRow className="border-2 bg-red-50 border-red-800">
                  <TableCell className="px-2">
                    <Input
                      type="number"
                      placeholder="Número automático"
                      value={newEntry.tableNumber || ""}
                      disabled
                      className="h-12 text-center text-lg font-semibold bg-gray-50 cursor-not-allowed"
                    />
                  </TableCell>
                  <TableCell className="px-2">
                    <Combobox
                      value={newEntry.party}
                      onValueChange={(value) => {
                        // Reset preferential votes if BLANCO or NULO is selected
                        if (isBlankOrNull(value)) {
                          setNewEntry({ 
                            ...newEntry, 
                            party: value, 
                            preferentialVote1: 0, 
                            preferentialVote2: 0 
                          });
                        } else {
                          setNewEntry({ ...newEntry, party: value });
                        }
                      }}
                      options={politicalOrganizations.map((org) => ({
                        value: org.order ? `${org.order} | ${org.name}` : org.name,
                        label: org.order ? `${org.order} | ${org.name}` : org.name,
                      }))}
                      placeholder="Seleccionar partido..."
                      searchPlaceholder="Buscar partido..."
                      emptyText="No se encontraron partidos"
                      className="h-12 text-base"
                    />
                  </TableCell>
                  {preferentialConfig.hasPreferential1 && (
                    <TableCell className="px-2">
                      <Input
                        type="number"
                        min={0}
                        max={voteLimits.preferential1}
                        placeholder="0"
                        value={newEntry.preferentialVote1 || ""}
                        onChange={(e) => {
                          const value = parseInt(e.target.value) || 0;
                          if (value <= voteLimits.preferential1) {
                            setNewEntry({ ...newEntry, preferentialVote1: value });
                          }
                        }}
                        disabled={isBlankOrNull(newEntry.party || "")}
                        className={`h-12 text-center text-lg font-semibold ${
                          isBlankOrNull(newEntry.party || "") ? "bg-gray-100 cursor-not-allowed" : ""
                        }`}
                      />
                    </TableCell>
                  )}
                  {preferentialConfig.hasPreferential2 && (
                    <TableCell className="px-2">
                      <Input
                        type="number"
                        min={0}
                        max={voteLimits.preferential2}
                        placeholder="0"
                        value={newEntry.preferentialVote2 || ""}
                        onChange={(e) => {
                          const value = parseInt(e.target.value) || 0;
                          if (value <= voteLimits.preferential2) {
                            setNewEntry({ ...newEntry, preferentialVote2: value });
                          }
                        }}
                        disabled={isBlankOrNull(newEntry.party || "")}
                        className={`h-12 text-center text-lg font-semibold ${
                          isBlankOrNull(newEntry.party || "") ? "bg-gray-100 cursor-not-allowed" : ""
                        }`}
                      />
                    </TableCell>
                  )}
                  <TableCell className="px-2">
                    {editingTableNumber ? (
                      <div className="flex gap-1">
                        <button
                          onClick={handleConfirmEdit}
                          className="p-3 text-green-600 hover:text-green-800 hover:bg-green-50 rounded-full transition-colors duration-200"
                          title="Confirmar"
                          aria-label="Confirmar"
                        >
                          <Check className="h-6 w-6" />
                        </button>
                        <button
                          onClick={handleCancelEdit}
                          className="p-3 text-red-500 hover:text-red-700 hover:bg-red-50 rounded-full transition-colors duration-200"
                          title="Cancelar"
                          aria-label="Cancelar"
                        >
                          <X className="h-6 w-6" />
                        </button>
                      </div>
                    ) : (
                      <Button 
                        onClick={handleAddEntry} 
                        className="h-12 px-6 text-base font-semibold text-white bg-red-800 hover:bg-red-700"
                      >
                        <Plus className="h-5 w-5 mr-2" />
                        AGREGAR
                      </Button>
                    )}
                  </TableCell>
                </TableRow>
                
                {[...entries].reverse().map((entry, index) => {
                  const isLastEntry = index === 0; // First item in reversed array is the last added entry
                  return (
                    <TableRow key={entries.length - 1 - index} className={index % 2 === 0 ? "bg-white" : "bg-gray-50"}>
                      <TableCell className="text-center font-medium">{entry.tableNumber}</TableCell>
                      <TableCell className="py-3">{entry.party}</TableCell>
                      {preferentialConfig.hasPreferential1 && (
                        <TableCell className="text-center font-semibold">{entry.preferentialVote1 === 0 ? "-" : entry.preferentialVote1}</TableCell>
                      )}
                      {preferentialConfig.hasPreferential2 && (
                        <TableCell className="text-center font-semibold">{entry.preferentialVote2 === 0 ? "-" : entry.preferentialVote2}</TableCell>
                      )}
                      <TableCell className="text-center">
                        <div className="flex justify-center gap-1">
                          {isLastEntry && (
                            <button
                              onClick={() => handleEditEntry(entry)}
                              className="p-2 text-blue-500 hover:text-blue-700 hover:bg-blue-50 rounded-full transition-colors duration-200"
                              title="Editar"
                              aria-label="Editar"
                              disabled={editingTableNumber !== null}
                            >
                              <Edit className="h-5 w-5" />
                            </button>
                          )}
                        </div>
                      </TableCell>
                    </TableRow>
                  );
                })}
              </TableBody>
            </Table>
          </CardContent>
        </Card>
      </div> {/* End grid container */}
    </div>
  );
}<|MERGE_RESOLUTION|>--- conflicted
+++ resolved
@@ -479,7 +479,6 @@
           </CardContent>
         </Card>
 
-<<<<<<< HEAD
         {/* Entries Table - Right Side (7/12 width) */}
         <Card className="w-full col-span-7">
           <CardHeader>
@@ -489,11 +488,6 @@
             </CardTitle>
           </CardHeader>
           <CardContent className="px-6 py-0">
-=======
-      {/* Entries Table */}
-        <Card>
-          <CardContent className="p-0">
->>>>>>> b845552d
             <Table>
               <TableHeader>
                 <TableRow className="text-white bg-red-800">
